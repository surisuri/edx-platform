django<1.4
pip
numpy
scipy
matplotlib
markdown
pygments
django-mako
django-ses
lxml
boto
mako
python-memcached
django-celery
path.py
django_debug_toolbar
-e git+git://github.com/MITx/django-pipeline.git#egg=django-pipeline
django-staticfiles>=1.2.1
django-masquerade
fs
django-jasmine
beautifulsoup
requests
sympy
newrelic
glob2
pymongo
<<<<<<< HEAD
django_nose
nosexcover
rednose
-e common/lib/xmodule
PyYAML
=======
-e common/lib/capa
-e common/lib/mitxmako
-e common/lib/xmodule
django_nose
nosexcover
rednose
GitPython >= 0.3
django-override-settings
mock>=0.8, <0.9
>>>>>>> 6965e006
<|MERGE_RESOLUTION|>--- conflicted
+++ resolved
@@ -25,13 +25,6 @@
 newrelic
 glob2
 pymongo
-<<<<<<< HEAD
-django_nose
-nosexcover
-rednose
--e common/lib/xmodule
-PyYAML
-=======
 -e common/lib/capa
 -e common/lib/mitxmako
 -e common/lib/xmodule
@@ -41,4 +34,4 @@
 GitPython >= 0.3
 django-override-settings
 mock>=0.8, <0.9
->>>>>>> 6965e006
+PyYAML