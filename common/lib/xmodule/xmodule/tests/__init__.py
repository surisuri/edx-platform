"""
unittests for xmodule

Run like this:

    rake test_common/lib/xmodule

"""

import unittest
import os
import fs
import fs.osfs

import numpy

import capa.calc as calc
import xmodule
from xmodule.x_module import ModuleSystem
from mock import Mock

open_ended_grading_interface = {
        'url': 'http://sandbox-grader-001.m.edx.org/peer_grading',
        'username': 'incorrect_user',
        'password': 'incorrect_pass',
        'staff_grading' : 'staff_grading',
        'peer_grading' : 'peer_grading',
        'grading_controller' : 'grading_controller'
    }

test_system = ModuleSystem(
    ajax_url='courses/course_id/modx/a_location',
    track_function=Mock(),
    get_module=Mock(),
    # "render" to just the context...
    render_template=lambda template, context: str(context),
    replace_urls=Mock(),
    user=Mock(is_staff=False),
    filestore=Mock(),
    debug=True,
    xqueue={'interface': None, 'callback_url': '/', 'default_queuename': 'testqueue', 'waittime': 10},
    node_path=os.environ.get("NODE_PATH", "/usr/local/lib/node_modules"),
<<<<<<< HEAD
    anonymous_student_id = 'student',
    xblock_model_data = lambda descriptor: descriptor._model_data,
=======
    anonymous_student_id='student',
    open_ended_grading_interface= open_ended_grading_interface
>>>>>>> 9d2a2cbc
)


class ModelsTest(unittest.TestCase):
    def setUp(self):
        pass

    def test_load_class(self):
        vc = xmodule.x_module.XModuleDescriptor.load_class('video')
        vc_str = "<class 'xmodule.video_module.VideoDescriptor'>"
        self.assertEqual(str(vc), vc_str)

    def test_calc(self):
        variables = {'R1': 2.0, 'R3': 4.0}
        functions = {'sin': numpy.sin, 'cos': numpy.cos}

        self.assertTrue(abs(calc.evaluator(variables, functions, "10000||sin(7+5)+0.5356")) < 0.01)
        self.assertEqual(calc.evaluator({'R1': 2.0, 'R3': 4.0}, {}, "13"), 13)
        self.assertEqual(calc.evaluator(variables, functions, "13"), 13)
        self.assertEqual(calc.evaluator({'a': 2.2997471478310274, 'k': 9, 'm': 8, 'x': 0.66009498411213041}, {}, "5"), 5)
        self.assertEqual(calc.evaluator({}, {}, "-1"), -1)
        self.assertEqual(calc.evaluator({}, {}, "-0.33"), -.33)
        self.assertEqual(calc.evaluator({}, {}, "-.33"), -.33)
        self.assertEqual(calc.evaluator(variables, functions, "R1*R3"), 8.0)
        self.assertTrue(abs(calc.evaluator(variables, functions, "sin(e)-0.41")) < 0.01)
        self.assertTrue(abs(calc.evaluator(variables, functions, "k*T/q-0.025")) < 0.001)
        self.assertTrue(abs(calc.evaluator(variables, functions, "e^(j*pi)") + 1) < 0.00001)
        self.assertTrue(abs(calc.evaluator(variables, functions, "j||1") - 0.5 - 0.5j) < 0.00001)
        variables['t'] = 1.0
        self.assertTrue(abs(calc.evaluator(variables, functions, "t") - 1.0) < 0.00001)
        self.assertTrue(abs(calc.evaluator(variables, functions, "T") - 1.0) < 0.00001)
        self.assertTrue(abs(calc.evaluator(variables, functions, "t", cs=True) - 1.0) < 0.00001)
        self.assertTrue(abs(calc.evaluator(variables, functions, "T", cs=True) - 298) < 0.2)
        exception_happened = False
        try:
            calc.evaluator({}, {}, "5+7 QWSEKO")
        except:
            exception_happened = True
        self.assertTrue(exception_happened)

        try:
            calc.evaluator({'r1': 5}, {}, "r1+r2")
        except calc.UndefinedVariable:
            pass

        self.assertEqual(calc.evaluator(variables, functions, "r1*r3"), 8.0)

        exception_happened = False
        try:
            calc.evaluator(variables, functions, "r1*r3", cs=True)
        except:
            exception_happened = True
        self.assertTrue(exception_happened)<|MERGE_RESOLUTION|>--- conflicted
+++ resolved
@@ -40,13 +40,9 @@
     debug=True,
     xqueue={'interface': None, 'callback_url': '/', 'default_queuename': 'testqueue', 'waittime': 10},
     node_path=os.environ.get("NODE_PATH", "/usr/local/lib/node_modules"),
-<<<<<<< HEAD
-    anonymous_student_id = 'student',
-    xblock_model_data = lambda descriptor: descriptor._model_data,
-=======
+    xblock_model_data=lambda descriptor: descriptor._model_data,
     anonymous_student_id='student',
-    open_ended_grading_interface= open_ended_grading_interface
->>>>>>> 9d2a2cbc
+    open_ended_grading_interface=open_ended_grading_interface,
 )
 
 
