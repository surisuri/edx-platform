--- conflicted
+++ resolved
@@ -8,307 +8,5 @@
 # Build Constants
 REPO_ROOT = File.dirname(__FILE__)
 REPORT_DIR = File.join(REPO_ROOT, "reports")
-<<<<<<< HEAD
-LMS_REPORT_DIR = File.join(REPORT_DIR, "lms")
-
-# Packaging constants
-DEPLOY_DIR = "/opt/wwc"
-PACKAGE_NAME = "edx-platform"
-PKG_VERSION = "0.1"
-COMMIT = (ENV["GIT_COMMIT"] || `git rev-parse HEAD`).chomp()[0, 10]
-BRANCH = (ENV["GIT_BRANCH"] || `git symbolic-ref -q HEAD`).chomp().gsub('refs/heads/', '').gsub('origin/', '')
-BUILD_NUMBER = (ENV["BUILD_NUMBER"] || "dev").chomp()
-
-# Set up the clean and clobber tasks
-CLOBBER.include(BUILD_DIR, REPORT_DIR, 'test_root/*_repo', 'test_root/staticfiles')
-CLEAN.include("#{BUILD_DIR}/*.deb", "#{BUILD_DIR}/util")
-
-def select_executable(*cmds)
-    cmds.find_all{ |cmd| system("which #{cmd} > /dev/null 2>&1") }[0] || fail("No executables found from #{cmds.join(', ')}")
-end
-
-def django_admin(system, env, command, *args)
-    django_admin = ENV['DJANGO_ADMIN_PATH'] || select_executable('django-admin.py', 'django-admin')
-    return "#{django_admin} #{command} --traceback --settings=#{system}.envs.#{env} --pythonpath=. #{args.join(' ')}"
-end
-
-# Runs Process.spawn, and kills the process at the end of the rake process
-# Expects the same arguments as Process.spawn
-def background_process(*command)
-    pid = Process.spawn({}, *command, {:pgroup => true})
-
-    at_exit do
-        puts "Ending process and children"
-        pgid = Process.getpgid(pid)
-        begin
-            Timeout.timeout(5) do
-                puts "Terminating process group #{pgid}"
-                Process.kill(:SIGTERM, -pgid)
-                puts "Waiting on process group #{pgid}"
-                Process.wait(-pgid)
-                puts "Done waiting on process group #{pgid}"
-            end
-        rescue Timeout::Error
-            puts "Killing process group #{pgid}"
-            Process.kill(:SIGKILL, -pgid)
-            puts "Waiting on process group #{pgid}"
-            Process.wait(-pgid)
-            puts "Done waiting on process group #{pgid}"
-        end
-    end
-end
-
-def django_for_jasmine(system, django_reload)
-    if !django_reload
-        reload_arg = '--noreload'
-    end
-
-    port = 10000 + rand(40000)
-    jasmine_url = "http://localhost:#{port}/_jasmine/"
-
-    background_process(*django_admin(system, 'jasmine', 'runserver', '-v', '0', port.to_s, reload_arg).split(' '))
-
-    up = false
-    start_time = Time.now
-    until up do
-        if Time.now - start_time > 30
-            abort "Timed out waiting for server to start to run jasmine tests"
-        end
-        begin
-            response = Net::HTTP.get_response(URI(jasmine_url))
-            puts response.code
-            up = response.code == '200'
-        rescue => e
-            puts e.message
-        ensure
-            puts('Waiting server to start')
-            sleep(0.5)
-        end
-    end
-    yield jasmine_url
-end
-
-def template_jasmine_runner(lib)
-    coffee_files = Dir["#{lib}/**/js/**/*.coffee", "common/static/coffee/src/**/*.coffee"]
-    if !coffee_files.empty?
-        sh("node_modules/.bin/coffee -c #{coffee_files.join(' ')}")
-    end
-    phantom_jasmine_path = File.expand_path("node_modules/phantom-jasmine")
-    common_js_root = File.expand_path("common/static/js")
-    common_coffee_root = File.expand_path("common/static/coffee/src")
-
-    # Get arrays of spec and source files, ordered by how deep they are nested below the library
-    # (and then alphabetically) and expanded from a relative to an absolute path
-    spec_glob = File.join("#{lib}", "**", "spec", "**", "*.js")
-    src_glob = File.join("#{lib}", "**", "src", "**", "*.js")
-    js_specs = Dir[spec_glob].sort_by {|p| [p.split('/').length, p]} .map {|f| File.expand_path(f)}
-    js_source = Dir[src_glob].sort_by {|p| [p.split('/').length, p]} .map {|f| File.expand_path(f)}
-
-    template = ERB.new(File.read("#{lib}/jasmine_test_runner.html.erb"))
-    template_output = "#{lib}/jasmine_test_runner.html"
-    File.open(template_output, 'w') do |f|
-        f.write(template.result(binding))
-    end
-    yield File.expand_path(template_output)
-end
-
-
-def report_dir_path(dir)
-    return File.join(REPORT_DIR, dir.to_s)
-end
-
-def compile_assets(watch=false, debug=false)
-    xmodule_cmd = 'xmodule_assets common/static/xmodule'
-    if watch
-        xmodule_cmd = "watchmedo shell-command \
-                       --patterns='*.js;*.coffee;*.sass;*.scss;*.css' \
-                       --recursive \
-                       --command='#{xmodule_cmd}' \
-                       common/lib/xmodule"
-    end
-    coffee_cmd = "node_modules/.bin/coffee #{watch ? '--watch' : ''} --compile */static"
-    sass_cmd = "sass #{debug ? '--debug-info' : '--style compressed'} " +
-                     "--load-path ./common/static/sass " +
-                     "--require ./common/static/sass/bourbon/lib/bourbon.rb " +
-                     "#{watch ? '--watch' : '--update --force'} */static"
-
-    [xmodule_cmd, coffee_cmd, sass_cmd].each do |cmd|
-        if watch
-            background_process(cmd)
-        else
-            pid = Process.spawn(cmd)
-            puts "Waiting for `#{cmd}` to complete (pid #{pid})"
-            Process.wait(pid)
-            puts "Completed"
-            if !$?.exited? || $?.exitstatus != 0
-                abort "`#{cmd}` failed"
-            end
-        end
-    end
-end
-
-task :default => [:test, :pep8, :pylint]
-
-directory REPORT_DIR
-
-default_options = {
-    :lms => '8000',
-    :cms => '8001',
-}
-
-desc "Install all prerequisites needed for the lms and cms"
-task :install_prereqs => [:install_node_prereqs, :install_ruby_prereqs, :install_python_prereqs]
-
-desc "Install all node prerequisites for the lms and cms"
-task :install_node_prereqs do
-    sh('npm install')
-end
-
-desc "Install all ruby prerequisites for the lms and cms"
-task :install_ruby_prereqs do
-    sh('bundle install')
-end
-
-desc "Install all python prerequisites for the lms and cms"
-task :install_python_prereqs do
-    sh('pip install -r requirements.txt')
-    # Check for private-requirements.txt: used to install our libs as working dirs,
-    # or personal-use tools.
-    if File.file?("private-requirements.txt")
-        sh('pip install -r private-requirements.txt')
-    end
-end
-
-task :predjango do
-    sh("find . -type f -name *.pyc -delete")
-    sh('pip install -q --no-index -r local-requirements.txt')
-end
-
-task :clean_test_files do
-    sh("git clean -fqdx test_root")
-end
-
-[:lms, :cms, :common].each do |system|
-    report_dir = report_dir_path(system)
-    directory report_dir
-
-    desc "Run pep8 on all #{system} code"
-    task "pep8_#{system}" => report_dir do
-        sh("pep8 #{system} | tee #{report_dir}/pep8.report")
-    end
-    task :pep8 => "pep8_#{system}"
-
-    desc "Run pylint on all #{system} code"
-    task "pylint_#{system}" => report_dir do
-        apps = Dir["#{system}/*.py", "#{system}/djangoapps/*", "#{system}/lib/*"].map do |app|
-            File.basename(app)
-        end.select do |app|
-            app !=~ /.pyc$/
-        end.map do |app|
-            if app =~ /.py$/
-                app.gsub('.py', '')
-            else
-                app
-            end
-        end
-
-        pythonpath_prefix = "PYTHONPATH=#{system}:#{system}/djangoapps:#{system}/lib:common/djangoapps:common/lib"
-        sh("#{pythonpath_prefix} pylint --rcfile=.pylintrc -f parseable #{apps.join(' ')} | tee #{report_dir}/pylint.report")
-    end
-    task :pylint => "pylint_#{system}"
-
-end
-
-$failed_tests = 0
-
-def run_under_coverage(cmd, root)
-    cmd0, cmd_rest = cmd.split(" ", 2)
-    # We use "python -m coverage" so that the proper python will run the importable coverage
-    # rather than the coverage that OS path finds.
-    cmd = "python -m coverage run --rcfile=#{root}/.coveragerc `which #{cmd0}` #{cmd_rest}"
-    return cmd
-end
-
-def run_tests(system, report_dir, stop_on_failure=true)
-    ENV['NOSE_XUNIT_FILE'] = File.join(report_dir, "nosetests.xml")
-    dirs = Dir["common/djangoapps/*"] + Dir["#{system}/djangoapps/*"]
-    cmd = django_admin(system, :test, 'test', '--logging-clear-handlers', *dirs.each)
-    sh(run_under_coverage(cmd, system)) do |ok, res|
-        if !ok and stop_on_failure
-            abort "Test failed!"
-        end
-        $failed_tests += 1 unless ok
-    end
-end
-
-def run_acceptance_tests(system, report_dir, harvest_args)
-    sh(django_admin(system, 'acceptance', 'syncdb', '--noinput'))
-    sh(django_admin(system, 'acceptance', 'migrate', '--noinput'))
-    sh(django_admin(system, 'acceptance', 'harvest', '--debug-mode', '--tag -skip', harvest_args))
-end
-
-
-TEST_TASK_DIRS = []
-
-task :fastlms do
-    # this is >2 times faster that rake [lms], and does not need web, good for local dev
-    django_admin = ENV['DJANGO_ADMIN_PATH'] || select_executable('django-admin.py', 'django-admin')
-    sh("#{django_admin} runserver --traceback --settings=lms.envs.dev   --pythonpath=.")
-end
-
-[:lms, :cms].each do |system|
-    report_dir = report_dir_path(system)
-
-    # Per System tasks
-    desc "Run all django tests on our djangoapps for the #{system}"
-    task "test_#{system}", [:stop_on_failure] => ["clean_test_files", :predjango, "#{system}:gather_assets:test", "fasttest_#{system}"]
-
-    # Have a way to run the tests without running collectstatic -- useful when debugging without
-    # messing with static files.
-    task "fasttest_#{system}", [:stop_on_failure] => [report_dir, :predjango] do |t, args|
-        args.with_defaults(:stop_on_failure => 'true')
-        run_tests(system, report_dir, args.stop_on_failure)
-    end
-
-    task :fasttest => "fasttest_#{system}"
-
-    # Run acceptance tests
-    desc "Run acceptance tests"
-    task "test_acceptance_#{system}", [:harvest_args] => ["#{system}:gather_assets:acceptance", "fasttest_acceptance_#{system}"]
-
-    desc "Run acceptance tests without collectstatic"
-    task "fasttest_acceptance_#{system}", [:harvest_args] => ["clean_test_files", :predjango, report_dir] do |t, args|
-        args.with_defaults(:harvest_args => '')
-        run_acceptance_tests(system, report_dir, args.harvest_args)
-    end
-
-
-    TEST_TASK_DIRS << system
-
-    desc <<-desc
-        Start the #{system} locally with the specified environment (defaults to dev).
-        Other useful environments are devplus (for dev testing with a real local database)
-        desc
-    task system, [:env, :options] => [:predjango] do |t, args|
-        args.with_defaults(:env => 'dev', :options => default_options[system])
-
-        # Compile all assets first
-        compile_assets(watch=false, debug=true)
-
-        # Listen for any changes to assets
-        compile_assets(watch=true, debug=true)
-
-        sh(django_admin(system, args.env, 'runserver', args.options))
-    end
-
-    # Per environment tasks
-    Dir["#{system}/envs/**/*.py"].each do |env_file|
-        env = env_file.gsub("#{system}/envs/", '').gsub(/\.py/, '').gsub('/', '.')
-        desc "Attempt to import the settings file #{system}.envs.#{env} and report any errors"
-        task "#{system}:check_settings:#{env}" => :predjango do
-            sh("echo 'import #{system}.envs.#{env}' | #{django_admin(system, env, 'shell')}")
-        end
-=======
->>>>>>> 281662a4
 
 task :default => [:test, :pep8, :pylint]